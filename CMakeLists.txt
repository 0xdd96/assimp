# Open Asset Import Library (assimp)
# ----------------------------------------------------------------------
# Copyright (c) 2006-2018, assimp team

# All rights reserved.
#
# Redistribution and use of this software in source and binary forms,
# with or without modification, are permitted provided that the
# following conditions are met:
#
# * Redistributions of source code must retain the above
#   copyright notice, this list of conditions and the
#   following disclaimer.
#
# * Redistributions in binary form must reproduce the above
#   copyright notice, this list of conditions and the
#   following disclaimer in the documentation and/or other
#   materials provided with the distribution.
#
# * Neither the name of the assimp team, nor the names of its
#   contributors may be used to endorse or promote products
#   derived from this software without specific prior
#   written permission of the assimp team.
#
# THIS SOFTWARE IS PROVIDED BY THE COPYRIGHT HOLDERS AND CONTRIBUTORS
# "AS IS" AND ANY EXPRESS OR IMPLIED WARRANTIES, INCLUDING, BUT NOT
# LIMITED TO, THE IMPLIED WARRANTIES OF MERCHANTABILITY AND FITNESS FOR
# A PARTICULAR PURPOSE ARE DISCLAIMED. IN NO EVENT SHALL THE COPYRIGHT
# OWNER OR CONTRIBUTORS BE LIABLE FOR ANY DIRECT, INDIRECT, INCIDENTAL,
# SPECIAL, EXEMPLARY, OR CONSEQUENTIAL DAMAGES (INCLUDING, BUT NOT
# LIMITED TO, PROCUREMENT OF SUBSTITUTE GOODS OR SERVICES; LOSS OF USE,
# DATA, OR PROFITS; OR BUSINESS INTERRUPTION) HOWEVER CAUSED AND ON ANY
# THEORY OF LIABILITY, WHETHER IN CONTRACT, STRICT LIABILITY, OR TORT
# (INCLUDING NEGLIGENCE OR OTHERWISE) ARISING IN ANY WAY OUT OF THE USE
# OF THIS SOFTWARE, EVEN IF ADVISED OF THE POSSIBILITY OF SUCH DAMAGE.
#----------------------------------------------------------------------
SET(CMAKE_LEGACY_CYGWIN_WIN32 0) # Remove when CMake >= 2.8.4 is required
CMAKE_MINIMUM_REQUIRED( VERSION 2.8 )
PROJECT( Assimp )

# All supported options ###############################################

if(NOT CMAKE_BUILD_TYPE)
  set(CMAKE_BUILD_TYPE "Release")
endif()

OPTION( BUILD_SHARED_LIBS
  "Build package with shared libraries."
  ON
)

OPTION( BUILD_FRAMEWORK
  "Build package as Mac OS X Framework bundle."
  OFF
)
OPTION( ASSIMP_DOUBLE_PRECISION
  "Set to ON to enable double precision processing"
  OFF
)
OPTION( ASSIMP_OPT_BUILD_PACKAGES
  "Set to ON to generate CPack configuration files and packaging targets"
  OFF
)
OPTION( ASSIMP_ANDROID_JNIIOSYSTEM
  "Android JNI IOSystem support is active"
  OFF
)
OPTION( ASSIMP_NO_EXPORT
  "Disable Assimp's export functionality."
  OFF
)
OPTION( ASSIMP_BUILD_ZLIB
  "Build your own zlib"
  OFF
)
OPTION( ASSIMP_BUILD_ASSIMP_TOOLS
  "If the supplementary tools for Assimp are built in addition to the library."
  ON
)
OPTION ( ASSIMP_BUILD_SAMPLES
  "If the official samples are built as well (needs Glut)."
  OFF
)
OPTION ( ASSIMP_BUILD_TESTS
  "If the test suite for Assimp is built in addition to the library."
  ON
)
OPTION ( ASSIMP_COVERALLS
  "Enable this to measure test coverage."
  OFF
)
OPTION ( ASSIMP_WERROR
  "Treat warnings as errors."
  OFF
)
OPTION ( ASSIMP_ASAN
  "Enable AddressSanitizer."
  OFF
)
OPTION ( ASSIMP_UBSAN
  "Enable Undefined Behavior sanitizer."
  OFF
)
OPTION ( SYSTEM_IRRXML
  "Use system installed Irrlicht/IrrXML library."
  OFF
)
OPTION ( BUILD_DOCS
  "Build documentation using Doxygen."
  OFF
)

# Use subset of Windows.h
if (WIN32)
  ADD_DEFINITIONS( -DWIN32_LEAN_AND_MEAN )
endif()

IF(MSVC)
  OPTION( ASSIMP_INSTALL_PDB
    "Install MSVC debug files."
    ON
  )
ENDIF(MSVC)

IF (BUILD_FRAMEWORK)
  SET (BUILD_SHARED_LIBS ON)
  MESSAGE(STATUS "Framework bundle building enabled")
ENDIF(BUILD_FRAMEWORK)

IF(NOT BUILD_SHARED_LIBS)
  MESSAGE(STATUS "Shared libraries disabled")
  SET(LINK_SEARCH_START_STATIC TRUE)
ELSE()
  MESSAGE(STATUS "Shared libraries enabled")
ENDIF(NOT BUILD_SHARED_LIBS)

# Define here the needed parameters
SET (ASSIMP_VERSION_MAJOR 4)
SET (ASSIMP_VERSION_MINOR 1)
SET (ASSIMP_VERSION_PATCH 0)
SET (ASSIMP_VERSION ${ASSIMP_VERSION_MAJOR}.${ASSIMP_VERSION_MINOR}.${ASSIMP_VERSION_PATCH})
SET (ASSIMP_SOVERSION 4)
SET (PROJECT_VERSION "${ASSIMP_VERSION}")

SET( ASSIMP_PACKAGE_VERSION "0" CACHE STRING "the package-specific version used for uploading the sources" )

# Enable C++1 globally
set_property( GLOBAL PROPERTY CXX_STANDARD 11 )

# Get the current working branch
EXECUTE_PROCESS(
  COMMAND git rev-parse --abbrev-ref HEAD
  WORKING_DIRECTORY ${CMAKE_CURRENT_SOURCE_DIR}
  OUTPUT_VARIABLE GIT_BRANCH
  OUTPUT_STRIP_TRAILING_WHITESPACE
  ERROR_QUIET
)

# Get the latest abbreviated commit hash of the working branch
EXECUTE_PROCESS(
  COMMAND git log -1 --format=%h
  WORKING_DIRECTORY ${CMAKE_CURRENT_SOURCE_DIR}
  OUTPUT_VARIABLE GIT_COMMIT_HASH
  OUTPUT_STRIP_TRAILING_WHITESPACE
  ERROR_QUIET
)

IF(NOT GIT_COMMIT_HASH)
  SET(GIT_COMMIT_HASH 0)
ENDIF(NOT GIT_COMMIT_HASH)

IF(ASSIMP_DOUBLE_PRECISION)
    ADD_DEFINITIONS(-DASSIMP_DOUBLE_PRECISION)
ENDIF(ASSIMP_DOUBLE_PRECISION)

CONFIGURE_FILE(
  ${CMAKE_CURRENT_LIST_DIR}/revision.h.in
  ${CMAKE_CURRENT_BINARY_DIR}/revision.h
)

CONFIGURE_FILE(
  ${CMAKE_CURRENT_LIST_DIR}/include/assimp/config.h.in
  ${CMAKE_CURRENT_BINARY_DIR}/include/assimp/config.h
)

INCLUDE_DIRECTORIES(
  ./
  include
  ${CMAKE_CURRENT_BINARY_DIR}
  ${CMAKE_CURRENT_BINARY_DIR}/include
)

LIST(APPEND CMAKE_MODULE_PATH "${CMAKE_CURRENT_SOURCE_DIR}/cmake-modules" )
SET(LIBASSIMP_COMPONENT     "libassimp${ASSIMP_VERSION_MAJOR}.${ASSIMP_VERSION_MINOR}.${ASSIMP_VERSION_PATCH}" )
SET(LIBASSIMP-DEV_COMPONENT "libassimp${ASSIMP_VERSION_MAJOR}.${ASSIMP_VERSION_MINOR}.${ASSIMP_VERSION_PATCH}-dev" )
SET(CPACK_COMPONENTS_ALL assimp-bin ${LIBASSIMP_COMPONENT} ${LIBASSIMP-DEV_COMPONENT} assimp-dev)
SET(ASSIMP_LIBRARY_SUFFIX "" CACHE STRING "Suffix to append to library names")

IF( UNIX )
  # Use GNUInstallDirs for Unix predefined directories
  INCLUDE(GNUInstallDirs)
ENDIF( UNIX )

# Grouped compiler settings
IF ((CMAKE_C_COMPILER_ID MATCHES "GNU") AND NOT CMAKE_COMPILER_IS_MINGW)
  # hide all not-exported symbols
  SET(CMAKE_CXX_FLAGS "${CMAKE_CXX_FLAGS} -g -fvisibility=hidden -fPIC -Wall -std=c++0x")
  SET(CMAKE_C_FLAGS "${CMAKE_C_FLAGS} -fPIC")
  SET(LIBSTDC++_LIBRARIES -lstdc++)
ELSEIF(MSVC)
  # enable multi-core compilation with MSVC
  ADD_COMPILE_OPTIONS(/MP)
  IF("${CMAKE_GENERATOR}" MATCHES "(Win64|IA64)")
    ADD_COMPILE_OPTIONS( /bigobj )
  ENDIF()
  # disable "elements of array '' will be default initialized" warning on MSVC2013
  IF(MSVC12)
    ADD_COMPILE_OPTIONS(/wd4351)
  ENDIF()
ELSEIF ( "${CMAKE_CXX_COMPILER_ID}" MATCHES "Clang" )
  SET(CMAKE_CXX_FLAGS "${CMAKE_CXX_FLAGS} -g -fvisibility=hidden -fPIC -Wall -Wno-long-long -std=c++11" )
  SET(CMAKE_C_FLAGS "${CMAKE_C_FLAGS} -fPIC")
ELSEIF( CMAKE_COMPILER_IS_MINGW )
  SET( CMAKE_CXX_FLAGS "${CMAKE_CXX_FLAGS} -fvisibility=hidden -Wall -Wno-long-long -std=c++11" )
  SET(CMAKE_C_FLAGS "${CMAKE_C_FLAGS} -fPIC")
  ADD_DEFINITIONS( -U__STRICT_ANSI__ )
ENDIF()

IF (IOS)
  SET(CMAKE_C_FLAGS   "${CMAKE_C_FLAGS}   -fembed-bitcode -O3")
  SET(CMAKE_CXX_FLAGS "${CMAKE_CXX_FLAGS} -fembed-bitcode -O3")
ENDIF()

IF (ASSIMP_COVERALLS)
  MESSAGE(STATUS "Coveralls enabled")
  INCLUDE(Coveralls)
  SET(CMAKE_CXX_FLAGS "${CMAKE_CXX_FLAGS} -g -O0 -fprofile-arcs -ftest-coverage")
  SET(CMAKE_C_FLAGS "${CMAKE_C_FLAGS} -g -O0 -fprofile-arcs -ftest-coverage")
ENDIF()

IF (ASSIMP_WERROR)
  MESSAGE(STATUS "Treating warnings as errors")
  IF (MSVC)
    ADD_COMPILE_OPTIONS(/WX)
  ELSE()
    SET(CMAKE_CXX_FLAGS "${CMAKE_CXX_FLAGS} -Werror")
    SET(CMAKE_C_FLAGS "${CMAKE_C_FLAGS} -Werror")
  ENDIF()
ENDIF()

IF (ASSIMP_ASAN)
  MESSAGE(STATUS "AddressSanitizer enabled")
  SET(CMAKE_CXX_FLAGS "${CMAKE_CXX_FLAGS} -fsanitize=address")
  SET(CMAKE_C_FLAGS "${CMAKE_C_FLAGS} -fsanitize=address")
ENDIF()

IF (ASSIMP_UBSAN)
  MESSAGE(STATUS "Undefined Behavior sanitizer enabled")
  SET(CMAKE_CXX_FLAGS "${CMAKE_CXX_FLAGS} -fsanitize=undefined -fno-sanitize-recover=all")
  SET(CMAKE_C_FLAGS "${CMAKE_C_FLAGS} -fsanitize=undefined -fno-sanitize-recover=all")
ENDIF()

INCLUDE (FindPkgMacros)
INCLUDE (PrecompiledHeader)

# If this is an in-source build (CMAKE_SOURCE_DIR == CMAKE_BINARY_DIR),
# write the library/executable files to the respective directories in the
# source tree. During an out-of-source build, however, do not litter this
# directory, since that is probably what the user wanted to avoid.
IF ( CMAKE_SOURCE_DIR STREQUAL CMAKE_BINARY_DIR )
  SET( CMAKE_LIBRARY_OUTPUT_DIRECTORY "${CMAKE_HOME_DIRECTORY}/lib" )
  SET( CMAKE_ARCHIVE_OUTPUT_DIRECTORY "${CMAKE_HOME_DIRECTORY}/lib" )
  SET( CMAKE_RUNTIME_OUTPUT_DIRECTORY "${CMAKE_HOME_DIRECTORY}/bin" )
ENDIF ( CMAKE_SOURCE_DIR STREQUAL CMAKE_BINARY_DIR )

# Cache these to allow the user to override them manually.
SET( ASSIMP_LIB_INSTALL_DIR "lib" CACHE STRING
  "Path the built library files are installed to." )
SET( ASSIMP_INCLUDE_INSTALL_DIR "include" CACHE STRING
  "Path the header files are installed to." )
SET( ASSIMP_BIN_INSTALL_DIR "bin" CACHE STRING
  "Path the tool executables are installed to." )

IF (CMAKE_BUILD_TYPE STREQUAL "Debug")
  SET(CMAKE_DEBUG_POSTFIX "d" CACHE STRING "Debug Postfix for lib, samples and tools")
ELSE()
  SET(CMAKE_DEBUG_POSTFIX "" CACHE STRING "Debug Postfix for lib, samples and tools")
ENDIF()

# Only generate this target if no higher-level project already has
IF (NOT TARGET uninstall)
  # add make uninstall capability
  CONFIGURE_FILE("${CMAKE_CURRENT_SOURCE_DIR}/cmake-modules/cmake_uninstall.cmake.in" "${CMAKE_CURRENT_BINARY_DIR}/cmake_uninstall.cmake" IMMEDIATE @ONLY)
  ADD_CUSTOM_TARGET(uninstall "${CMAKE_COMMAND}" -P "${CMAKE_CURRENT_BINARY_DIR}/cmake_uninstall.cmake")
ENDIF()

# cmake configuration files
CONFIGURE_FILE("${CMAKE_CURRENT_SOURCE_DIR}/assimp-config.cmake.in"         "${CMAKE_CURRENT_BINARY_DIR}/assimp-config.cmake" @ONLY IMMEDIATE)
CONFIGURE_FILE("${CMAKE_CURRENT_SOURCE_DIR}/assimp-config-version.cmake.in" "${CMAKE_CURRENT_BINARY_DIR}/assimp-config-version.cmake" @ONLY IMMEDIATE)
INSTALL(FILES "${CMAKE_CURRENT_BINARY_DIR}/assimp-config.cmake"             "${CMAKE_CURRENT_BINARY_DIR}/assimp-config-version.cmake" DESTINATION "${ASSIMP_LIB_INSTALL_DIR}/cmake/assimp-${ASSIMP_VERSION_MAJOR}.${ASSIMP_VERSION_MINOR}" COMPONENT ${LIBASSIMP-DEV_COMPONENT})

FIND_PACKAGE( DirectX )

IF( BUILD_DOCS )
  ADD_SUBDIRECTORY(doc)
ENDIF( BUILD_DOCS )

# Look for system installed irrXML
IF ( SYSTEM_IRRXML )
  FIND_PACKAGE( IrrXML REQUIRED )
ENDIF( SYSTEM_IRRXML )

# Search for external dependencies, and build them from source if not found
# Search for zlib
IF ( NOT ASSIMP_BUILD_ZLIB )
  FIND_PACKAGE(ZLIB)
ENDIF( NOT ASSIMP_BUILD_ZLIB )

IF( NOT ZLIB_FOUND )
  MESSAGE(STATUS "compiling zlib from sources")
  INCLUDE(CheckIncludeFile)
  INCLUDE(CheckTypeSize)
  INCLUDE(CheckFunctionExists)
  # compile from sources
  ADD_SUBDIRECTORY(contrib/zlib)
  SET(ZLIB_FOUND 1)
  SET(ZLIB_LIBRARIES zlibstatic)
  SET(ZLIB_INCLUDE_DIR ${CMAKE_CURRENT_SOURCE_DIR}/contrib/zlib ${CMAKE_CURRENT_BINARY_DIR}/contrib/zlib)
ELSE(NOT ZLIB_FOUND)
  ADD_DEFINITIONS(-DASSIMP_BUILD_NO_OWN_ZLIB)
  SET(ZLIB_LIBRARIES_LINKED -lz)
ENDIF(NOT ZLIB_FOUND)
INCLUDE_DIRECTORIES(${ZLIB_INCLUDE_DIR})

# Search for unzip
IF (NOT IOS)
  	use_pkgconfig(UNZIP minizip)
ENDIF (NOT IOS)

IF ( ASSIMP_NO_EXPORT )
  ADD_DEFINITIONS( -DASSIMP_BUILD_NO_EXPORT)
  MESSAGE( STATUS "Build an import-only version of Assimp." )
ENDIF( ASSIMP_NO_EXPORT )

SET ( ASSIMP_BUILD_ARCHITECTURE "" CACHE STRING
  "describe the current architecture."
)
IF    ( ASSIMP_BUILD_ARCHITECTURE STREQUAL "")
ELSE  ( ASSIMP_BUILD_ARCHITECTURE STREQUAL "")
  ADD_DEFINITIONS ( -D'ASSIMP_BUILD_ARCHITECTURE="${ASSIMP_BUILD_ARCHITECTURE}"' )
ENDIF ( ASSIMP_BUILD_ARCHITECTURE STREQUAL "")

# ${CMAKE_GENERATOR}
SET ( ASSIMP_BUILD_COMPILER "" CACHE STRING
  "describe the current compiler."
)
IF    ( ASSIMP_BUILD_COMPILER STREQUAL "")
ELSE  ( ASSIMP_BUILD_COMPILER STREQUAL "")
  ADD_DEFINITIONS ( -D'ASSIMP_BUILD_COMPILER="${ASSIMP_BUILD_COMPILER}"' )
ENDIF ( ASSIMP_BUILD_COMPILER STREQUAL "")

MARK_AS_ADVANCED ( ASSIMP_BUILD_ARCHITECTURE ASSIMP_BUILD_COMPILER )

SET ( ASSIMP_BUILD_NONFREE_C4D_IMPORTER OFF CACHE BOOL
  "Build the C4D importer, which relies on the non-free Melange SDK."
)

IF (ASSIMP_BUILD_NONFREE_C4D_IMPORTER)
  IF ( MSVC )
    SET(C4D_INCLUDES "${CMAKE_CURRENT_SOURCE_DIR}/contrib/Melange/includes")

    # pick the correct prebuilt library
    IF(MSVC15)
      SET(C4D_LIB_POSTFIX "_2017")
    ELSEIF(MSVC14)
      SET(C4D_LIB_POSTFIX "_2015")
    ELSEIF(MSVC12)
      SET(C4D_LIB_POSTFIX "_2013")
    ELSEIF(MSVC11)
      SET(C4D_LIB_POSTFIX "_2012")
    ELSEIF(MSVC10)
      SET(C4D_LIB_POSTFIX "_2010")
    ELSE()
      MESSAGE( FATAL_ERROR
        "C4D is currently only supported with MSVC 10, 11, 12, 14"
      )
    ENDIF()

    SET(C4D_LIB_BASE_PATH "${CMAKE_CURRENT_SOURCE_DIR}/contrib/Melange/libraries/win")

    SET(C4D_DEBUG_LIBRARIES
      "${C4D_LIB_BASE_PATH}/melangelib${C4D_LIB_POSTFIX}/melangelib_debug.lib"
      "${C4D_LIB_BASE_PATH}/jpeglib${C4D_LIB_POSTFIX}/jpeglib_debug.lib"
    )
    SET(C4D_RELEASE_LIBRARIES
      "${C4D_LIB_BASE_PATH}/melangelib${C4D_LIB_POSTFIX}/melangelib_release.lib"
      "${C4D_LIB_BASE_PATH}/jpeglib${C4D_LIB_POSTFIX}/jpeglib_release.lib"
    )

    # winsock and winmm are necessary dependencies of melange (this is undocumented, but true.)
    SET(C4D_EXTRA_LIBRARIES WSock32.lib Winmm.lib)
  ELSE ()
    MESSAGE( FATAL_ERROR
      "C4D is currently only available on Windows with melange SDK installed in contrib/Melange"
    )
  ENDIF ( MSVC )
ELSE (ASSIMP_BUILD_NONFREE_C4D_IMPORTER)
  ADD_DEFINITIONS( -DASSIMP_BUILD_NO_C4D_IMPORTER )
ENDIF (ASSIMP_BUILD_NONFREE_C4D_IMPORTER)

ADD_SUBDIRECTORY(contrib)

ADD_SUBDIRECTORY( code/ )
IF ( ASSIMP_BUILD_ASSIMP_TOOLS )
  IF ( WIN32 AND DirectX_D3DX9_LIBRARY )
    OPTION ( ASSIMP_BUILD_ASSIMP_VIEW "If the Assimp view tool is built. (requires DirectX)" ${DirectX_FOUND} )
    IF ( ASSIMP_BUILD_ASSIMP_VIEW )
      ADD_SUBDIRECTORY( tools/assimp_view/ )
    ENDIF ( ASSIMP_BUILD_ASSIMP_VIEW )
  ENDIF ( WIN32 AND DirectX_D3DX9_LIBRARY )

  ADD_SUBDIRECTORY( tools/assimp_cmd/ )
<<<<<<< HEAD

  # Check dependencies for assimp_qt_viewer.
  # Why here? Maybe user do not want Qt viewer and have no Qt.
  # Why assimp_qt_viewer/CMakeLists.txt still contain similar check?
  # Because viewer can be build independently of Assimp.
  IF (NOT IOS)
  	FIND_PACKAGE(Qt5Widgets QUIET)
  ENDIF (NOT IOS)
  FIND_PACKAGE(DevIL QUIET)
  FIND_PACKAGE(OpenGL QUIET)
  IF ( Qt5Widgets_FOUND AND IL_FOUND AND OPENGL_FOUND)
    ADD_SUBDIRECTORY( tools/assimp_qt_viewer/ )
  ELSE()
    SET ( ASSIMP_QT_VIEWER_DEPENDENCIES "")
    IF (NOT Qt5_FOUND)
      SET ( ASSIMP_QT_VIEWER_DEPENDENCIES "${ASSIMP_QT_VIEWER_DEPENDENCIES} Qt5")
    ENDIF (NOT Qt5_FOUND)

    IF (NOT IL_FOUND)
      SET ( ASSIMP_QT_VIEWER_DEPENDENCIES "${ASSIMP_QT_VIEWER_DEPENDENCIES} DevIL")
    ENDIF (NOT IL_FOUND)

    IF (NOT OPENGL_FOUND)
      SET ( ASSIMP_QT_VIEWER_DEPENDENCIES "${ASSIMP_QT_VIEWER_DEPENDENCIES} OpengGL")
    ENDIF (NOT OPENGL_FOUND)

    MESSAGE (WARNING "Build of assimp_qt_viewer is disabled. Unsatisfied dendencies: ${ASSIMP_QT_VIEWER_DEPENDENCIES}")
  ENDIF ( Qt5Widgets_FOUND AND IL_FOUND AND OPENGL_FOUND)
=======
  ADD_SUBDIRECTORY( tools/assimp_qt_viewer/ )
>>>>>>> 48100d00
ENDIF ( ASSIMP_BUILD_ASSIMP_TOOLS )

IF ( ASSIMP_BUILD_SAMPLES)
  IF ( WIN32 )
    ADD_SUBDIRECTORY( samples/SimpleTexturedOpenGL/ )
  ENDIF ( WIN32 )
  ADD_SUBDIRECTORY( samples/SimpleOpenGL/ )
ENDIF ( ASSIMP_BUILD_SAMPLES )

IF ( ASSIMP_BUILD_TESTS )
  ADD_SUBDIRECTORY( test/ )
ENDIF ( ASSIMP_BUILD_TESTS )

# Generate a pkg-config .pc for the Assimp library.
CONFIGURE_FILE( "${PROJECT_SOURCE_DIR}/assimp.pc.in" "${PROJECT_BINARY_DIR}/assimp.pc" @ONLY )
INSTALL( FILES "${PROJECT_BINARY_DIR}/assimp.pc" DESTINATION ${ASSIMP_LIB_INSTALL_DIR}/pkgconfig/ COMPONENT ${LIBASSIMP-DEV_COMPONENT})

IF(CMAKE_CPACK_COMMAND AND UNIX AND ASSIMP_OPT_BUILD_PACKAGES)
  # Packing information
  SET(CPACK_PACKAGE_NAME                    "assimp{ASSIMP_VERSION_MAJOR}.{ASSIMP_VERSION_MINOR}")
  SET(CPACK_PACKAGE_CONTACT "" CACHE STRING "Package maintainer and PGP signer.")
  SET(CPACK_PACKAGE_VENDOR                  "https://github.com/assimp")
  SET(CPACK_PACKAGE_DISPLAY_NAME            "Assimp ${ASSIMP_VERSION}")
  SET(CPACK_PACKAGE_DESCRIPTION_SUMMARY     " - Open Asset Import Library ${ASSIMP_VERSION}")
  SET(CPACK_PACKAGE_VERSION                 "${ASSIMP_VERSION}.${ASSIMP_PACKAGE_VERSION}" )
  SET(CPACK_PACKAGE_VERSION_MAJOR           "${ASSIMP_VERSION_MAJOR}")
  SET(CPACK_PACKAGE_VERSION_MINOR           "${ASSIMP_VERSION_MINOR}")
  SET(CPACK_PACKAGE_VERSION_PATCH           "${ASSIMP_VERSION_PATCH}")
  SET(CPACK_PACKAGE_INSTALL_DIRECTORY       "assimp${ASSIMP_VERSION_MAJOR}.${ASSIMP_VERSION_MINOR}")
  SET(CPACK_RESOURCE_FILE_LICENSE           "${CMAKE_CURRENT_SOURCE_DIR}/LICENSE")

  STRING(TOUPPER ${LIBASSIMP_COMPONENT}     "LIBASSIMP_COMPONENT_UPPER")
  STRING(TOUPPER ${LIBASSIMP-DEV_COMPONENT} "LIBASSIMP-DEV_COMPONENT_UPPER")

  SET(CPACK_COMPONENT_ASSIMP-BIN_DISPLAY_NAME                       "tools")
  SET(CPACK_COMPONENT_ASSIMP-BIN_DEPENDS                            "${LIBASSIMP_COMPONENT}" )
  SET(CPACK_COMPONENT_${LIBASSIMP_COMPONENT_UPPER}_DISPLAY_NAME     "libraries")
  SET(CPACK_COMPONENT_${LIBASSIMP-DEV_COMPONENT_UPPER}_DISPLAY_NAME "common headers and installs")
  SET(CPACK_COMPONENT_${LIBASSIMP-DEV_COMPONENT_UPPER}_DEPENDS $    "{LIBASSIMP_COMPONENT}" )
  SET(CPACK_COMPONENT_ASSIMP-DEV_DISPLAY_NAME                       "${CPACK_COMPONENT_${LIBASSIMP-DEV_COMPONENT}_DISPLAY_NAME}" )
  SET(CPACK_COMPONENT_ASSIMP-DEV_DEPENDS                            "${LIBASSIMP-DEV_COMPONENT}" )
  SET(CPACK_DEBIAN_BUILD_DEPENDS debhelper cmake zlib1g-dev pkg-config)

  # debian
  SET(CPACK_DEBIAN_PACKAGE_PRIORITY "optional")
  SET(CPACK_DEBIAN_CMAKE_OPTIONS    "-DBUILD_ASSIMP_SAMPLES:BOOL=${ASSIMP_BUILD_SAMPLES}")
  SET(CPACK_DEBIAN_PACKAGE_SECTION  "libs" )
  SET(CPACK_DEBIAN_PACKAGE_DEPENDS  "${CPACK_COMPONENTS_ALL}")
  SET(CPACK_DEBIAN_PACKAGE_SUGGESTS)
  set(cPACK_DEBIAN_PACKAGE_NAME     "assimp")
  SET(CPACK_DEBIAN_PACKAGE_REMOVE_SOURCE_FILES contrib/gtest contrib/zlib workspaces test doc obj samples packaging)
  SET(CPACK_DEBIAN_PACKAGE_SOURCE_COPY svn export --force)
  SET(CPACK_DEBIAN_CHANGELOG)
  execute_process(COMMAND lsb_release -is
    OUTPUT_VARIABLE _lsb_distribution OUTPUT_STRIP_TRAILING_WHITESPACE
    RESULT_VARIABLE _lsb_release_failed)
  SET(CPACK_DEBIAN_DISTRIBUTION_NAME ${_lsb_distribution} CACHE STRING "Name of the distrubiton")
  STRING(TOLOWER ${CPACK_DEBIAN_DISTRIBUTION_NAME} CPACK_DEBIAN_DISTRIBUTION_NAME)
  IF( ${CPACK_DEBIAN_DISTRIBUTION_NAME} STREQUAL "ubuntu" )
    SET(CPACK_DEBIAN_DISTRIBUTION_RELEASES lucid maverick natty oneiric precise CACHE STRING "Release code-names of the distrubiton release")
  ENDIF()
  SET(DPUT_HOST "" CACHE STRING "PPA repository to upload the debian sources")
  INCLUDE(CPack)
  INCLUDE(DebSourcePPA)
ENDIF()

if(WIN32)
  if (CMAKE_SIZEOF_VOID_P EQUAL 8)
    SET(BIN_DIR "${PROJECT_SOURCE_DIR}/bin64/")
    SET(LIB_DIR "${PROJECT_SOURCE_DIR}/lib64/")
  elseif()
    SET(BIN_DIR "${PROJECT_SOURCE_DIR}/bin32/")
    SET(LIB_DIR "${PROJECT_SOURCE_DIR}/lib32/")
  ENDIF()

  IF(MSVC12)
    SET(ASSIMP_MSVC_VERSION "vc120")
  ELSEIF(MSVC14)
    SET(ASSIMP_MSVC_VERSION "vc140")
  ELSEIF(MSVC15)
    SET(ASSIMP_MSVC_VERSION "vc141")
  ENDIF(MSVC12)

  IF(MSVC12 OR MSVC14 OR MSVC15 )
    ADD_CUSTOM_TARGET(UpdateAssimpLibsDebugSymbolsAndDLLs COMMENT "Copying Assimp Libraries ..." VERBATIM)
    IF(CMAKE_GENERATOR MATCHES "^Visual Studio")
      ADD_CUSTOM_COMMAND(TARGET UpdateAssimpLibsDebugSymbolsAndDLLs COMMAND ${CMAKE_COMMAND} -E copy ${CMAKE_BINARY_DIR}/code/Release/assimp-${ASSIMP_MSVC_VERSION}-mt.dll	${BIN_DIR}assimp-${ASSIMP_MSVC_VERSION}-mt.dll VERBATIM)
      ADD_CUSTOM_COMMAND(TARGET UpdateAssimpLibsDebugSymbolsAndDLLs COMMAND ${CMAKE_COMMAND} -E copy ${CMAKE_BINARY_DIR}/code/Release/assimp-${ASSIMP_MSVC_VERSION}-mt.exp	${LIB_DIR}assimp-${ASSIMP_MSVC_VERSION}-mt.exp VERBATIM)
      ADD_CUSTOM_COMMAND(TARGET UpdateAssimpLibsDebugSymbolsAndDLLs COMMAND ${CMAKE_COMMAND} -E copy ${CMAKE_BINARY_DIR}/code/Release/assimp-${ASSIMP_MSVC_VERSION}-mt.lib	${LIB_DIR}assimp-${ASSIMP_MSVC_VERSION}-mt.lib VERBATIM)
      ADD_CUSTOM_COMMAND(TARGET UpdateAssimpLibsDebugSymbolsAndDLLs COMMAND ${CMAKE_COMMAND} -E copy ${CMAKE_BINARY_DIR}/code/Debug/assimp-${ASSIMP_MSVC_VERSION}-mtd.dll		${BIN_DIR}assimp-${ASSIMP_MSVC_VERSION}-mtd.dll  VERBATIM)
      ADD_CUSTOM_COMMAND(TARGET UpdateAssimpLibsDebugSymbolsAndDLLs COMMAND ${CMAKE_COMMAND} -E copy ${CMAKE_BINARY_DIR}/code/Debug/assimp-${ASSIMP_MSVC_VERSION}-mtd.exp		${LIB_DIR}assimp-${ASSIMP_MSVC_VERSION}-mtd.exp VERBATIM)
      ADD_CUSTOM_COMMAND(TARGET UpdateAssimpLibsDebugSymbolsAndDLLs COMMAND ${CMAKE_COMMAND} -E copy ${CMAKE_BINARY_DIR}/code/Debug/assimp-${ASSIMP_MSVC_VERSION}-mtd.ilk		${LIB_DIR}assimp-${ASSIMP_MSVC_VERSION}-mtd.ilk VERBATIM)
      ADD_CUSTOM_COMMAND(TARGET UpdateAssimpLibsDebugSymbolsAndDLLs COMMAND ${CMAKE_COMMAND} -E copy ${CMAKE_BINARY_DIR}/code/Debug/assimp-${ASSIMP_MSVC_VERSION}-mtd.lib		${LIB_DIR}assimp-${ASSIMP_MSVC_VERSION}-mtd.lib VERBATIM)
      ADD_CUSTOM_COMMAND(TARGET UpdateAssimpLibsDebugSymbolsAndDLLs COMMAND ${CMAKE_COMMAND} -E copy ${CMAKE_BINARY_DIR}/code/Debug/assimp-${ASSIMP_MSVC_VERSION}-mtd.pdb		${LIB_DIR}assimp-${ASSIMP_MSVC_VERSION}-mtd.pdb VERBATIM)
    ELSE()
      ADD_CUSTOM_COMMAND(TARGET UpdateAssimpLibsDebugSymbolsAndDLLs COMMAND ${CMAKE_COMMAND} -E copy ${CMAKE_BINARY_DIR}/code/assimp-${ASSIMP_MSVC_VERSION}-mt.dll	${BIN_DIR}assimp-${ASSIMP_MSVC_VERSION}-mt.dll VERBATIM)
      ADD_CUSTOM_COMMAND(TARGET UpdateAssimpLibsDebugSymbolsAndDLLs COMMAND ${CMAKE_COMMAND} -E copy ${CMAKE_BINARY_DIR}/code/assimp-${ASSIMP_MSVC_VERSION}-mt.exp	${LIB_DIR}assimp-${ASSIMP_MSVC_VERSION}-mt.exp VERBATIM)
      ADD_CUSTOM_COMMAND(TARGET UpdateAssimpLibsDebugSymbolsAndDLLs COMMAND ${CMAKE_COMMAND} -E copy ${CMAKE_BINARY_DIR}/code/assimp-${ASSIMP_MSVC_VERSION}-mt.lib	${LIB_DIR}assimp-${ASSIMP_MSVC_VERSION}-mt.lib VERBATIM)
      ADD_CUSTOM_COMMAND(TARGET UpdateAssimpLibsDebugSymbolsAndDLLs COMMAND ${CMAKE_COMMAND} -E copy ${CMAKE_BINARY_DIR}/code/assimp-${ASSIMP_MSVC_VERSION}-mtd.dll		${BIN_DIR}assimp-${ASSIMP_MSVC_VERSION}-mtd.dll  VERBATIM)
      ADD_CUSTOM_COMMAND(TARGET UpdateAssimpLibsDebugSymbolsAndDLLs COMMAND ${CMAKE_COMMAND} -E copy ${CMAKE_BINARY_DIR}/code/assimp-${ASSIMP_MSVC_VERSION}-mtd.exp		${LIB_DIR}assimp-${ASSIMP_MSVC_VERSION}-mtd.exp VERBATIM)
      ADD_CUSTOM_COMMAND(TARGET UpdateAssimpLibsDebugSymbolsAndDLLs COMMAND ${CMAKE_COMMAND} -E copy ${CMAKE_BINARY_DIR}/code/assimp-${ASSIMP_MSVC_VERSION}-mtd.ilk		${LIB_DIR}assimp-${ASSIMP_MSVC_VERSION}-mtd.ilk VERBATIM)
      ADD_CUSTOM_COMMAND(TARGET UpdateAssimpLibsDebugSymbolsAndDLLs COMMAND ${CMAKE_COMMAND} -E copy ${CMAKE_BINARY_DIR}/code/assimp-${ASSIMP_MSVC_VERSION}-mtd.lib		${LIB_DIR}assimp-${ASSIMP_MSVC_VERSION}-mtd.lib VERBATIM)
      ADD_CUSTOM_COMMAND(TARGET UpdateAssimpLibsDebugSymbolsAndDLLs COMMAND ${CMAKE_COMMAND} -E copy ${CMAKE_BINARY_DIR}/code/assimp-${ASSIMP_MSVC_VERSION}-mtd.pdb		${LIB_DIR}assimp-${ASSIMP_MSVC_VERSION}-mtd.pdb VERBATIM)
      ADD_CUSTOM_COMMAND(TARGET UpdateAssimpLibsDebugSymbolsAndDLLs COMMAND ${CMAKE_COMMAND} -E copy ${CMAKE_BINARY_DIR}/code/assimp-${ASSIMP_MSVC_VERSION}-mtd.pdb		${LIB_DIR}assimp-${ASSIMP_MSVC_VERSION}-mtd.pdb VERBATIM)
    ENDIF()
  ENDIF(MSVC12 OR MSVC14 OR MSVC15 )
ENDIF (WIN32)<|MERGE_RESOLUTION|>--- conflicted
+++ resolved
@@ -334,7 +334,7 @@
 
 # Search for unzip
 IF (NOT IOS)
-  	use_pkgconfig(UNZIP minizip)
+use_pkgconfig(UNZIP minizip)
 ENDIF (NOT IOS)
 
 IF ( ASSIMP_NO_EXPORT )
@@ -420,38 +420,7 @@
   ENDIF ( WIN32 AND DirectX_D3DX9_LIBRARY )
 
   ADD_SUBDIRECTORY( tools/assimp_cmd/ )
-<<<<<<< HEAD
-
-  # Check dependencies for assimp_qt_viewer.
-  # Why here? Maybe user do not want Qt viewer and have no Qt.
-  # Why assimp_qt_viewer/CMakeLists.txt still contain similar check?
-  # Because viewer can be build independently of Assimp.
-  IF (NOT IOS)
-  	FIND_PACKAGE(Qt5Widgets QUIET)
-  ENDIF (NOT IOS)
-  FIND_PACKAGE(DevIL QUIET)
-  FIND_PACKAGE(OpenGL QUIET)
-  IF ( Qt5Widgets_FOUND AND IL_FOUND AND OPENGL_FOUND)
-    ADD_SUBDIRECTORY( tools/assimp_qt_viewer/ )
-  ELSE()
-    SET ( ASSIMP_QT_VIEWER_DEPENDENCIES "")
-    IF (NOT Qt5_FOUND)
-      SET ( ASSIMP_QT_VIEWER_DEPENDENCIES "${ASSIMP_QT_VIEWER_DEPENDENCIES} Qt5")
-    ENDIF (NOT Qt5_FOUND)
-
-    IF (NOT IL_FOUND)
-      SET ( ASSIMP_QT_VIEWER_DEPENDENCIES "${ASSIMP_QT_VIEWER_DEPENDENCIES} DevIL")
-    ENDIF (NOT IL_FOUND)
-
-    IF (NOT OPENGL_FOUND)
-      SET ( ASSIMP_QT_VIEWER_DEPENDENCIES "${ASSIMP_QT_VIEWER_DEPENDENCIES} OpengGL")
-    ENDIF (NOT OPENGL_FOUND)
-
-    MESSAGE (WARNING "Build of assimp_qt_viewer is disabled. Unsatisfied dendencies: ${ASSIMP_QT_VIEWER_DEPENDENCIES}")
-  ENDIF ( Qt5Widgets_FOUND AND IL_FOUND AND OPENGL_FOUND)
-=======
   ADD_SUBDIRECTORY( tools/assimp_qt_viewer/ )
->>>>>>> 48100d00
 ENDIF ( ASSIMP_BUILD_ASSIMP_TOOLS )
 
 IF ( ASSIMP_BUILD_SAMPLES)
