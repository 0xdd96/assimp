--- conflicted
+++ resolved
@@ -101,15 +101,7 @@
   * Helper functions to get the aiType enum entry for a type
   */
  // -------------------------------------------------------------------------------
-<<<<<<< HEAD
-inline aiMetadataType GetAiType( const bool& ) { return AI_BOOL; }
-inline aiMetadataType GetAiType( const int& ) { return AI_INT; }
-inline aiMetadataType GetAiType( const uint64_t& ) { return AI_UINT64; }
-inline aiMetadataType GetAiType( const float& ) { return AI_FLOAT; }
-inline aiMetadataType GetAiType( const double& ) { return AI_DOUBLE; }
-inline aiMetadataType GetAiType( const aiString& ) { return AI_AISTRING; }
-inline aiMetadataType GetAiType( const aiVector3D& ) { return AI_AIVECTOR3D; }
-=======
+
 inline aiMetadataType GetAiType( bool ) { return AI_BOOL; }
 inline aiMetadataType GetAiType( int32_t ) { return AI_INT32; }
 inline aiMetadataType GetAiType( uint64_t ) { return AI_UINT64; }
@@ -117,7 +109,6 @@
 inline aiMetadataType GetAiType( double ) { return AI_DOUBLE; }
 inline aiMetadataType GetAiType( aiString ) { return AI_AISTRING; }
 inline aiMetadataType GetAiType( aiVector3D ) { return AI_AIVECTOR3D; }
->>>>>>> 46a02252
 
 #endif // __cplusplus
 
