--- conflicted
+++ resolved
@@ -101,11 +101,7 @@
 #define _register
 #endif
 
-<<<<<<< HEAD
-#ifdef _MSC_VER
-=======
 #if _MSC_VER > 1920 && !defined(__clang__)
->>>>>>> 6a9ca736
 #    pragma warning(push)
 #    pragma warning(disable : 4100 4127 4189 4505 4244 4403  4701 4703)
 #    if (_MSC_VER > 1800 )
