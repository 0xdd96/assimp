/*
Open Asset Import Library (assimp)
----------------------------------------------------------------------

Copyright (c) 2006-2022, assimp team

All rights reserved.

Redistribution and use of this software in source and binary forms,
with or without modification, are permitted provided that the
following conditions are met:

* Redistributions of source code must retain the above
  copyright notice, this list of conditions and the
  following disclaimer.
r
* Redistributions in binary form must reproduce the above
  copyright notice, this list of conditions and the
  following disclaimer in the documentation and/or other
  materials provided with the distribution.

* Neither the name of the assimp team, nor the names of its
  contributors may be used to endorse or promote products
  derived from this software without specific prior
  written permission of the assimp team.

THIS SOFTWARE IS PROVIDED BY THE COPYRIGHT HOLDERS AND CONTRIBUTORS
"AS IS" AND ANY EXPRESS OR IMPLIED WARRANTIES, INCLUDING, BUT NOT
LIMITED TO, THE IMPLIED WARRANTIES OF MERCHANTABILITY AND FITNESS FOR
A PARTICULAR PURPOSE ARE DISCLAIMED. IN NO EVENT SHALL THE COPYRIGHT
OWNER OR CONTRIBUTORS BE LIABLE FOR ANY DIRECT, INDIRECT, INCIDENTAL,
SPECIAL, EXEMPLARY, OR CONSEQUENTIAL DAMAGES (INCLUDING, BUT NOT
LIMITED TO, PROCUREMENT OF SUBSTITUTE GOODS OR SERVICES; LOSS OF USE,
DATA, OR PROFITS; OR BUSINESS INTERRUPTION) HOWEVER CAUSED AND ON ANY
THEORY OF LIABILITY, WHETHER IN CONTRACT, STRICT LIABILITY, OR TORT
(INCLUDING NEGLIGENCE OR OTHERWISE) ARISING IN ANY WAY OUT OF THE USE
OF THIS SOFTWARE, EVEN IF ADVISED OF THE POSSIBILITY OF SUCH DAMAGE.

----------------------------------------------------------------------
*/

/** @file  FBXImporter.cpp
 *  @brief Implementation of the FBX importer.
 */

#ifndef ASSIMP_BUILD_NO_FBX_IMPORTER

#include "FBXImporter.h"

#include "FBXConverter.h"
#include "FBXDocument.h"
#include "FBXParser.h"
#include "FBXTokenizer.h"
#include "FBXUtil.h"

#include <assimp/MemoryIOWrapper.h>
#include <assimp/StreamReader.h>
#include <assimp/importerdesc.h>
#include <assimp/Importer.hpp>

namespace Assimp {

template <>
const char *LogFunctions<FBXImporter>::Prefix() {
	static auto prefix = "FBX: ";
	return prefix;
}

} // namespace Assimp

using namespace Assimp;
using namespace Assimp::Formatter;
using namespace Assimp::FBX;

namespace {

static const aiImporterDesc desc = {
	"Autodesk FBX Importer",
	"",
	"",
	"",
	aiImporterFlags_SupportTextFlavour,
	0,
	0,
	0,
	0,
	"fbx"
};
}

// ------------------------------------------------------------------------------------------------
// Constructor to be privately used by #Importer
FBXImporter::FBXImporter() {
}

// ------------------------------------------------------------------------------------------------
// Destructor, private as well
FBXImporter::~FBXImporter() {
}

// ------------------------------------------------------------------------------------------------
// Returns whether the class can handle the format of the given file.
<<<<<<< HEAD
bool FBXImporter::CanRead(const std::string &pFile, IOSystem *pIOHandler, bool checkSig) const {
	const std::string &extension = GetExtension(pFile);
	if (extension == std::string(desc.mFileExtensions)) {
		return true;
	}

	else if ((!extension.length() || checkSig) && pIOHandler) {
		// at least ASCII-FBX files usually have a 'FBX' somewhere in their head
		static const char * const tokens[] = { "fbx" };
		return SearchFileHeaderForToken(pIOHandler, pFile, tokens, 1);
	}
	return false;
=======
bool FBXImporter::CanRead(const std::string & pFile, IOSystem * pIOHandler, bool /*checkSig*/) const {
	// at least ASCII-FBX files usually have a 'FBX' somewhere in their head
	static const char *tokens[] = { "fbx" };
	return SearchFileHeaderForToken(pIOHandler, pFile, tokens, AI_COUNT_OF(tokens));
>>>>>>> b82d9f4b
}

// ------------------------------------------------------------------------------------------------
// List all extensions handled by this loader
const aiImporterDesc *FBXImporter::GetInfo() const {
	return &desc;
}

// ------------------------------------------------------------------------------------------------
// Setup configuration properties for the loader
void FBXImporter::SetupProperties(const Importer *pImp) {
	settings.readAllLayers = pImp->GetPropertyBool(AI_CONFIG_IMPORT_FBX_READ_ALL_GEOMETRY_LAYERS, true);
	settings.readAllMaterials = pImp->GetPropertyBool(AI_CONFIG_IMPORT_FBX_READ_ALL_MATERIALS, false);
	settings.readMaterials = pImp->GetPropertyBool(AI_CONFIG_IMPORT_FBX_READ_MATERIALS, true);
	settings.readTextures = pImp->GetPropertyBool(AI_CONFIG_IMPORT_FBX_READ_TEXTURES, true);
	settings.readCameras = pImp->GetPropertyBool(AI_CONFIG_IMPORT_FBX_READ_CAMERAS, true);
	settings.readLights = pImp->GetPropertyBool(AI_CONFIG_IMPORT_FBX_READ_LIGHTS, true);
	settings.readAnimations = pImp->GetPropertyBool(AI_CONFIG_IMPORT_FBX_READ_ANIMATIONS, true);
	settings.readWeights = pImp->GetPropertyBool(AI_CONFIG_IMPORT_FBX_READ_WEIGHTS, true);
	settings.strictMode = pImp->GetPropertyBool(AI_CONFIG_IMPORT_FBX_STRICT_MODE, false);
	settings.preservePivots = pImp->GetPropertyBool(AI_CONFIG_IMPORT_FBX_PRESERVE_PIVOTS, true);
	settings.optimizeEmptyAnimationCurves = pImp->GetPropertyBool(AI_CONFIG_IMPORT_FBX_OPTIMIZE_EMPTY_ANIMATION_CURVES, true);
	settings.useLegacyEmbeddedTextureNaming = pImp->GetPropertyBool(AI_CONFIG_IMPORT_FBX_EMBEDDED_TEXTURES_LEGACY_NAMING, false);
	settings.removeEmptyBones = pImp->GetPropertyBool(AI_CONFIG_IMPORT_REMOVE_EMPTY_BONES, true);
	settings.convertToMeters = pImp->GetPropertyBool(AI_CONFIG_FBX_CONVERT_TO_M, false);
}

// ------------------------------------------------------------------------------------------------
// Imports the given file into the given scene structure.
void FBXImporter::InternReadFile(const std::string &pFile, aiScene *pScene, IOSystem *pIOHandler) {
	auto streamCloser = [&](IOStream *pStream) {
		pIOHandler->Close(pStream);
	};
	std::unique_ptr<IOStream, decltype(streamCloser)> stream(pIOHandler->Open(pFile, "rb"), streamCloser);
	if (!stream) {
		ThrowException("Could not open file for reading");
	}

    ASSIMP_LOG_DEBUG("Reading FBX file");

	// read entire file into memory - no streaming for this, fbx
	// files can grow large, but the assimp output data structure
	// then becomes very large, too. Assimp doesn't support
	// streaming for its output data structures so the net win with
	// streaming input data would be very low.
	std::vector<char> contents;
	contents.resize(stream->FileSize() + 1);
	stream->Read(&*contents.begin(), 1, contents.size() - 1);
	contents[contents.size() - 1] = 0;
	const char *const begin = &*contents.begin();

	// broadphase tokenizing pass in which we identify the core
	// syntax elements of FBX (brackets, commas, key:value mappings)
	TokenList tokens;
	try {

		bool is_binary = false;
		if (!strncmp(begin, "Kaydara FBX Binary", 18)) {
			is_binary = true;
			TokenizeBinary(tokens, begin, contents.size());
		} else {
			Tokenize(tokens, begin);
		}

		// use this information to construct a very rudimentary
		// parse-tree representing the FBX scope structure
		Parser parser(tokens, is_binary);

		// take the raw parse-tree and convert it to a FBX DOM
		Document doc(parser, settings);

		// convert the FBX DOM to aiScene
		ConvertToAssimpScene(pScene, doc, settings.removeEmptyBones);

		// size relative to cm
		float size_relative_to_cm = doc.GlobalSettings().UnitScaleFactor();
        if (size_relative_to_cm == 0.0)
        {
			// BaseImporter later asserts that fileScale is non-zero.
			ThrowException("The UnitScaleFactor must be non-zero");
        }

		// Set FBX file scale is relative to CM must be converted to M for
		// assimp universal format (M)
		SetFileScale(size_relative_to_cm * 0.01f);

		std::for_each(tokens.begin(), tokens.end(), Util::delete_fun<Token>());
	} catch (std::exception &) {
		std::for_each(tokens.begin(), tokens.end(), Util::delete_fun<Token>());
		throw;
	}
}

#endif // !ASSIMP_BUILD_NO_FBX_IMPORTER<|MERGE_RESOLUTION|>--- conflicted
+++ resolved
@@ -100,25 +100,10 @@
 
 // ------------------------------------------------------------------------------------------------
 // Returns whether the class can handle the format of the given file.
-<<<<<<< HEAD
-bool FBXImporter::CanRead(const std::string &pFile, IOSystem *pIOHandler, bool checkSig) const {
-	const std::string &extension = GetExtension(pFile);
-	if (extension == std::string(desc.mFileExtensions)) {
-		return true;
-	}
-
-	else if ((!extension.length() || checkSig) && pIOHandler) {
-		// at least ASCII-FBX files usually have a 'FBX' somewhere in their head
-		static const char * const tokens[] = { "fbx" };
-		return SearchFileHeaderForToken(pIOHandler, pFile, tokens, 1);
-	}
-	return false;
-=======
 bool FBXImporter::CanRead(const std::string & pFile, IOSystem * pIOHandler, bool /*checkSig*/) const {
 	// at least ASCII-FBX files usually have a 'FBX' somewhere in their head
 	static const char *tokens[] = { "fbx" };
 	return SearchFileHeaderForToken(pIOHandler, pFile, tokens, AI_COUNT_OF(tokens));
->>>>>>> b82d9f4b
 }
 
 // ------------------------------------------------------------------------------------------------
