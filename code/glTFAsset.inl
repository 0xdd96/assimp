--- conflicted
+++ resolved
@@ -1055,21 +1055,14 @@
 		}
 	}
 
-<<<<<<< HEAD
-	for(size_t idx = 0, idx_end = size_intattr.size(); idx < idx_end; idx++)
-	{
-		switch(ifs.GetIntAttributeType(static_cast<unsigned long>(idx)))
-		{
-=======
 	for(size_t idx = 0, idx_end = size_intattr.size(); idx < idx_end; idx++) {
-		switch(ifs.GetIntAttributeType(idx)) {
+		switch(ifs.GetIntAttributeType(static_cast<unsigned int>(idx))) {
             case o3dgc::O3DGC_IFS_INT_ATTRIBUTE_TYPE_UNKOWN:
             case o3dgc::O3DGC_IFS_INT_ATTRIBUTE_TYPE_INDEX:
             case o3dgc::O3DGC_IFS_INT_ATTRIBUTE_TYPE_JOINT_ID:
             case o3dgc::O3DGC_IFS_INT_ATTRIBUTE_TYPE_INDEX_BUFFER_ID:
                 break;
 
->>>>>>> ba2f377b
 			// ifs.SetIntAttribute(idx, (long* const)(decoded_data + get_buf_offset(primitives[0].attributes.joint)));
 			default:
 				throw DeadlyImportError("GLTF: Open3DGC. Unsupported type of int attribute: " + to_string(ifs.GetIntAttributeType(static_cast<unsigned long>(idx))));
